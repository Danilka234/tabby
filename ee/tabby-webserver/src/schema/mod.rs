--- conflicted
+++ resolved
@@ -41,11 +41,8 @@
 };
 use crate::schema::{
     auth::{JWTPayload, OAuthCredential, OAuthProvider},
-<<<<<<< HEAD
     repository::{FileEntry, RepositoryMeta},
-=======
     job::JobStats,
->>>>>>> 3c327885
 };
 
 pub trait ServiceLocator: Send + Sync {
