--- conflicted
+++ resolved
@@ -25,14 +25,7 @@
 
 impl ToIndexId for SourceCode {
     fn to_index_id(&self) -> IndexId {
-<<<<<<< HEAD
-        IndexId {
-            source_id: self.source_id.clone(),
-            id: self.source_file_id.clone(),
-        }
-=======
         Self::to_index_id(&self.source_id, &self.source_file_id)
->>>>>>> 20ac674a
     }
 }
 
@@ -53,9 +46,7 @@
     pub fn to_index_id(source_id: &str, source_file_id: &str) -> IndexId {
         IndexId {
             source_id: source_id.to_owned(),
-            // Source file id might be duplicated across different source_ids, we prefix it with
-            // source_id to make it unique within corpus.
-            id: format!("{}:::{}", source_id, source_file_id),
+            id: ource_file_id.to_owned(),
         }
     }
 }
