import type { Webview } from "vscode";
import {
  type ServerApiList,
  type ClientApi,
  type ServerApi,
  createClient as createClientFromThread,
} from "tabby-chat-panel";
import { createThread, type ThreadOptions, type ThreadTarget } from "tabby-threads";

// See "tabby-threads/source/targets/iframe/shared.ts"
export const CHECK_MESSAGE = "quilt.threads.ping";
export const RESPONSE_MESSAGE = "quilt.threads.pong";

class NestedAbortController extends AbortController {
  constructor(...parents: AbortSignal[]) {
    super();

    const abortedSignal = parents.find((signal) => signal.aborted);

    if (abortedSignal) {
      this.abort(abortedSignal.reason);
    } else {
      const abort = (event: Event) => this.abort((event.target as AbortSignal).reason);
      const options = { signal: this.signal };

      for (const signal of parents) {
        signal.addEventListener("abort", abort, options);
      }
    }
  }
}

// See "tabby-threads/source/targets/iframe/iframe.ts"
function createThreadFromWebview<Self = Record<string, never>, Target = Record<string, never>>(
  webview: Webview,
  options?: ThreadOptions<Self, Target>,
) {
  let connected = false;

  const sendMessage: ThreadTarget["send"] = function send(message: unknown) {
    webview.postMessage({ action: "postMessageToChatPanel", message });
  };

  const connectedPromise = new Promise<void>((resolve) => {
    const abort = options?.signal ? new NestedAbortController(options.signal) : new AbortController();

    const { dispose } = webview.onDidReceiveMessage((event) => {
      if (event === RESPONSE_MESSAGE) {
        connected = true;
        abort.abort();
        resolve();
      }
    });

    abort.signal.addEventListener(
      "abort",
      () => {
        dispose();
        resolve();
      },
      { once: true },
    );

    sendMessage(CHECK_MESSAGE);
  });

  return createThread(
    {
      send(message) {
        if (!connected) {
          return connectedPromise.then(() => {
            if (connected) {
              return sendMessage(message);
            }
          });
        }

        return sendMessage(message);
      },
      listen(listen, { signal }) {
        const { dispose } = webview.onDidReceiveMessage((event) => {
          if (event === RESPONSE_MESSAGE) {
            return;
          }
          listen(event);
        });
        signal?.addEventListener(
          "abort",
          () => {
            dispose();
          },
          { once: true },
        );
      },
    },
    options,
  );
}

<<<<<<< HEAD
export function createClient(webview: Webview, api: ClientApiMethods): ServerApi {
  return createThreadFromWebview(webview, {
    expose: {
      refresh: api.refresh,
      onApplyInEditor: api.onApplyInEditor,
      onApplyInEditorV2: api.onApplyInEditorV2,
      onLoaded: api.onLoaded,
      onCopy: api.onCopy,
      onKeyboardEvent: api.onKeyboardEvent,
      lookupSymbol: api.lookupSymbol,
      openInEditor: api.openInEditor,
      openExternal: api.openExternal,
      readWorkspaceGitRepositories: api.readWorkspaceGitRepositories,
      getActiveEditorSelection: api.getActiveEditorSelection,
      fetchSessionState: api.fetchSessionState,
      storeSessionState: api.storeSessionState,
      listFileInWorkspace: api.listFileInWorkspace,
      readFileContent: api.readFileContent,
      listSymbols: api.listSymbols,
      currentChangeFiles: api.currentChangeFiles,
    },
  });
=======
export async function createClient(webview: Webview, api: ClientApi): Promise<ServerApiList> {
  const thread = createThreadFromWebview<ClientApi, ServerApi>(webview, { expose: api });
  return await createClientFromThread(thread);
>>>>>>> 513aa9d7
}<|MERGE_RESOLUTION|>--- conflicted
+++ resolved
@@ -97,32 +97,7 @@
   );
 }
 
-<<<<<<< HEAD
-export function createClient(webview: Webview, api: ClientApiMethods): ServerApi {
-  return createThreadFromWebview(webview, {
-    expose: {
-      refresh: api.refresh,
-      onApplyInEditor: api.onApplyInEditor,
-      onApplyInEditorV2: api.onApplyInEditorV2,
-      onLoaded: api.onLoaded,
-      onCopy: api.onCopy,
-      onKeyboardEvent: api.onKeyboardEvent,
-      lookupSymbol: api.lookupSymbol,
-      openInEditor: api.openInEditor,
-      openExternal: api.openExternal,
-      readWorkspaceGitRepositories: api.readWorkspaceGitRepositories,
-      getActiveEditorSelection: api.getActiveEditorSelection,
-      fetchSessionState: api.fetchSessionState,
-      storeSessionState: api.storeSessionState,
-      listFileInWorkspace: api.listFileInWorkspace,
-      readFileContent: api.readFileContent,
-      listSymbols: api.listSymbols,
-      currentChangeFiles: api.currentChangeFiles,
-    },
-  });
-=======
 export async function createClient(webview: Webview, api: ClientApi): Promise<ServerApiList> {
   const thread = createThreadFromWebview<ClientApi, ServerApi>(webview, { expose: api });
   return await createClientFromThread(thread);
->>>>>>> 513aa9d7
 }